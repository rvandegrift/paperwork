#!/usr/bin/env python

import sys

import paperwork.backend.config as config
import paperwork.backend.docsearch as docsearch
import paperwork.backend.util as util

def main():
    pconfig = config.PaperworkConfig()
    pconfig.read()
    print("Opening docs (%s)" % pconfig.workdir)
    print("====================")
    dsearch = docsearch.DocSearch(pconfig.workdir)

    nb_words = 0
    nb_docs = (len(dsearch.docs))
    nb_pages = 0
    max_pages = 0

    total_word_len = 0
    max_word_len = 0

    words = set()
    total_nb_unique_words = 0
    total_nb_unique_words_per_doc = 0

    print("")
    print("Analysis")
    print("========")

    for doc in dsearch.docs:
        sys.stdout.write(str(doc) + ": ")
        sys.stdout.flush()

        doc_words = set()

        if doc.nb_pages > max_pages:
            max_pages = doc.nb_pages

        for page in doc.pages:
            sys.stdout.write("%d " % (page.page_nb + 1))
            sys.stdout.flush()
            nb_pages += 1

            for line in page.text:
                for word in util.split_words(line):
                    # ignore words too short to be useful
                    if (len(word) < 4):
                        continue
                    if not word in words:
                        words.add(word)
                        total_nb_unique_words += 1
                    if not word in doc_words:
                        doc_words.add(word)
                        total_nb_unique_words_per_doc += 1

                    nb_words += 1
                    total_word_len += len(word)
                    if max_word_len < len(word):
                        max_word_len = len(word)

        sys.stdout.write("\n")

    print("")
    print("Statistics")
    print("==========")
    print("Total number of documents: %d" % nb_docs)
    print("Total number of pages: %d" % nb_pages)
    print("Total number of words: %d" % nb_words)
    print("Total words len: %d" % total_word_len)
    print("Total number of unique words: %d" % total_nb_unique_words)
    print("===")
    print("Maximum number of pages in one document: %d" % max_pages)
    print("Maximum word length: %d" % max_word_len)
    print("Average word length: %f" % (float(total_word_len) / float(nb_words)))
<<<<<<< HEAD

=======
    
>>>>>>> 3cb05420
    print ("Average number of words per page: %f"
           % (float(nb_words) / float(nb_pages)))
    print ("Average number of words per document: %f"
           % (float(nb_words) / float(nb_docs)))
    print ("Average number of pages per document: %f"
           % (float(nb_pages) / float(nb_docs)))
    print ("Average number of unique words per document: %f"
           % (float(total_nb_unique_words_per_doc) / float(nb_docs)))

if __name__ == "__main__":
    main()<|MERGE_RESOLUTION|>--- conflicted
+++ resolved
@@ -74,11 +74,6 @@
     print("Maximum number of pages in one document: %d" % max_pages)
     print("Maximum word length: %d" % max_word_len)
     print("Average word length: %f" % (float(total_word_len) / float(nb_words)))
-<<<<<<< HEAD
-
-=======
-    
->>>>>>> 3cb05420
     print ("Average number of words per page: %f"
            % (float(nb_words) / float(nb_pages)))
     print ("Average number of words per document: %f"
