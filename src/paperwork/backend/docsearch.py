--- conflicted
+++ resolved
@@ -370,8 +370,6 @@
                 whoosh.qparser.query.FuzzyTerm.__init__(self, fieldname, text, boost, maxdist,
                  prefixlength, constantscore=True)
 
-<<<<<<< HEAD
-=======
         self.query_parser_list.append(whoosh.qparser.SimpleParser("label",
                                             schema=self.index.schema,
                                             termclass=whoosh.qparser.query.Prefix))
@@ -379,7 +377,6 @@
                                             schema=self.index.schema,
                                             termclass=CustomFuzzy))
 
->>>>>>> d7fe25ec
         self.query_parser_list.append(whoosh.qparser.QueryParser("content",
                                             schema=self.index.schema,
                                             termclass=CustomFuzzy))
@@ -565,15 +562,9 @@
             result_list_list.append(self.__searcher.search(query, limit=None))
 
         # merging results
-<<<<<<< HEAD
-        results =  result_list_list.pop()
-        for result_intermediate in result_list_list:
-            results.upgrade_and_extend(result_intermediate)
-=======
         results = result_list_list[0]
         for result_intermediate in result_list_list[1:]:
             results.extend(result_intermediate)
->>>>>>> d7fe25ec
 
         docs = [self.__docs_by_id.get(result['docid']) for result in results]
         try:
