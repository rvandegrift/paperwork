--- conflicted
+++ resolved
@@ -1097,24 +1097,14 @@
 
     def do(self):
         SimpleAction.do(self)
-<<<<<<< HEAD
-        chooser = Gtk.FileChooserDialog(title=None,
+        chooser = Gtk.FileChooserDialog(title=_("Save as"),
+                                        parent=self.__main_win.window,
                                         action=Gtk.FileChooserAction.SAVE,
                                         buttons=(Gtk.STOCK_CANCEL,
                                                  Gtk.ResponseType.CANCEL,
                                                  Gtk.STOCK_SAVE,
                                                  Gtk.ResponseType.OK))
         file_filter = Gtk.FileFilter()
-=======
-        chooser = gtk.FileChooserDialog(title=_("Save as"),
-                                        parent=self.__main_win.window,
-                                        action=gtk.FILE_CHOOSER_ACTION_SAVE,
-                                        buttons=(gtk.STOCK_CANCEL,
-                                                 gtk.RESPONSE_CANCEL,
-                                                 gtk.STOCK_SAVE,
-                                                 gtk.RESPONSE_OK))
-        file_filter = gtk.FileFilter()
->>>>>>> e16b784c
         file_filter.set_name(str(self.__main_win.export['exporter']))
         file_filter.add_mime_type(
                 self.__main_win.export['exporter'].get_mime_type())
