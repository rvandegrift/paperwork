--- conflicted
+++ resolved
@@ -32,14 +32,9 @@
          % ".".join(python_ver))
     sys.exit(1)
 
-<<<<<<< HEAD
-setup(name="Paperwork",
+
+setup(name="paperwork",
       version="0.2-unstable",
-=======
-
-setup(name="paperwork",
-      version="0.1",
->>>>>>> 12710929
       description="Grep for dead trees",
       long_description="""
 Paperwork is a tool to make papers searchable.
